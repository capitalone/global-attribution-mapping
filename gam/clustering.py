--- conflicted
+++ resolved
@@ -4,21 +4,16 @@
 FastPAM1 from: https://arxiv.org/pdf/2008.05171.pdf
 Bandit PAM from: https://arxiv.org/pdf/2006.06856.pdf
 """
-<<<<<<< HEAD
 import dask.array as da
-=======
 import math
 import sys
 import time
->>>>>>> 7cd06408
 from copy import deepcopy
 
 import matplotlib.pyplot as plt
 import numpy as np
-<<<<<<< HEAD
 from sklearn.metrics import pairwise_distances
 from dask_ml.metrics.pairwise import pairwise_distances as dask_pairwise_distances
-=======
 from scipy.spatial.distance import cdist, pdist, squareform
 
 
@@ -48,8 +43,6 @@
         return float("nan")
     else:
         return (mean, variance, sampleVariance)
-
->>>>>>> 7cd06408
 
 def _get_random_centers(n_clusters, n_samples):
     """Return random points as initial centers
@@ -520,7 +513,6 @@
     """Return total cost and cost of each cluster"""
     dist_mat = np.zeros((len(X), len(centers_id)))
     # compute distance matrix
-<<<<<<< HEAD
     if isinstance(X, np.ndarray):
         dist_mat = pairwise_distances(
             X, X[centers_id, :], metric=dist_func, n_jobs=-1
@@ -530,10 +522,6 @@
             X, np.asarray(X[centers_id, :]), metric=dist_func, n_jobs=-1
         )
         dist_mat = d.compute()
-
-=======
-    dist_mat = cdist(X, X[centers_id, :], metric=dist_func)
->>>>>>> 7cd06408
 
     mask = np.argmin(dist_mat, axis=1)
     # members = np.argmin(dist_mat, axis=1)
