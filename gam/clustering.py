--- conflicted
+++ resolved
@@ -16,10 +16,6 @@
 from dask_ml.metrics.pairwise import pairwise_distances as dask_pairwise_distances
 from scipy.spatial.distance import cdist, pdist, squareform
 
-<<<<<<< HEAD
-from itertools import product
-=======
-
 def update(existingAggregate, new_values):
     """ Batch updates mu and sigma for bandit PAM using Welford's algorithm
     Refs:
@@ -45,9 +41,7 @@
     if count < 2:
         return float("nan")
     else:
-        return (mean, variance, sampleVariance)
->>>>>>> de19824c
-
+        return (mean, variance, sampleVarianc
 def _get_random_centers(n_clusters, n_samples):
     """Return random points as initial centers
     """
@@ -89,10 +83,6 @@
 
     # find first medoid - the most central point
     print("BUILD: Initializing first medoid - ")
-<<<<<<< HEAD
-    # i = 0
-=======
->>>>>>> de19824c
     td = float("inf")
     for j in range(n_samples):
         d = cdist(X, X[j, :].reshape(1, -1), metric=dist_func).squeeze()
@@ -116,317 +106,6 @@
         D = np.concatenate((D, d_best), axis=1)
         print(f"updated centers - {centers}")
     return centers
-
-
-<<<<<<< HEAD
-=======
-def _init_bandit_build(X, n_clusters, dist_func, verbose):
-    batchsize = 100
-    centers, D = _find_first_medoid(X, n_clusters, dist_func, batchsize, verbose)
-    centers = _find_remaining(X, n_clusters, dist_func, batchsize, centers, D, verbose)
-    return centers
-
-
-def _find_first_medoid(X, n_clusters, dist_func, batchsize, verbose):
-    """ BANDIT BUILD routine for intialization
-        Recast as a stochastic estimation problem
-        Run time O(nlogn)
-        https://arxiv.org/pdf/2006.06856.pdf
-    """
-    n_samples = X.shape[0]
-    delta = 1.0 / (1e3 * n_samples)  # p 5 'Algorithmic details'
-
-    centers = np.zeros((n_clusters), dtype="int")
-    D = np.empty((n_samples, 1))  # will append columns as we need/find them
-
-    # find first medoid - the most central point
-    print("BANDIT: Initializing first medoid - ")
-    mu_x = np.zeros((n_samples))
-    sigma_x = np.zeros((n_samples))
-    C_x = np.zeros((n_samples))
-    n_used_ref = 0
-    solution_ids = np.arange(n_samples)
-    while (n_used_ref < n_samples) and (solution_ids.shape[0] > 1):
-        # sample a batch from S_ref (for init, S_ref = X)
-        idx_ref = np.random.choice(solution_ids, size=batchsize, replace=True)
-        ci_scale = math.sqrt((2 * math.log(1.0 / delta)) / (n_used_ref + batchsize))
-        for j in solution_ids:
-            d = cdist(X[idx_ref, :], X[j, :].reshape(1, -1), metric=dist_func).squeeze()
-            td = d.sum()
-
-            # for smaller n_samples - simple update rule is not adequate
-            # mu_x[j] = ((n_used_ref * mu_x[j]) + td) / (n_used_ref + batchsize)
-            # sigma_x[j] = np.std(td)
-
-            # updates based on welford's algorithm
-            # TODO - keep variance matrix to avoid conversion overflows
-            var = sigma_x[j] ** 2 * n_used_ref
-            existingAggregate = (n_used_ref, mu_x[j], var)
-            updatedAggregate = update(existingAggregate, d)
-            mu_x[j], var, var_sample = finalize(updatedAggregate)
-            sigma_x[j] = np.sqrt(var)
-
-        C_x = ci_scale * sigma_x
-        ucb = mu_x + C_x
-        # idx = np.argmin(ucb)
-        lcb_target = mu_x - C_x
-
-        ucb_best = ucb.min()
-        solution_ids = np.where(lcb_target <= ucb_best)[0]
-        if verbose:
-            print("initial medoid - ", solution_ids.shape[0], ucb_best, n_used_ref)
-        n_used_ref = n_used_ref + batchsize
-
-    if solution_ids.shape[0] == 1:
-        # save the single sample as a medoid (either keep index, or find index of sample)
-        centers[0] = solution_ids  # probably a type error
-        d = cdist(X, X[solution_ids, :].reshape(1, -1), metric=dist_func).squeeze()
-        D = np.copy(d).reshape(-1, 1)
-    else:  # this is fastPam build - with far fewer pts to evaluate
-        # we have more than one candidate - so lets check which one is best
-        td = float("inf")
-        for j in solution_ids:
-            d = cdist(X, X[j, :].reshape(1, -1), metric=dist_func).squeeze()
-            tmp_td = np.sum(d)
-            if tmp_td < td:
-                td = tmp_td
-                centers[0] = j
-                D = d.reshape(-1, 1)
-    print(f"Found first medoid = {centers[0]}")
-    return centers, D
-
-
-def _find_remaining(X, n_clusters, dist_func, batchsize, centers, D, verbose):
-    # find the remaining medoids
-    n_samples = X.shape[0]
-    delta = 1.0 / (1e3 * n_samples)  # p 5 'Algorithmic details'
-    print("Initializing other medoids - ")
-    for i in range(1, n_clusters):
-        mu_x = np.zeros((n_samples))
-        sigma_x = np.zeros((n_samples))
-        d_nearest = np.partition(D, 0)[:, 0]
-
-        # available candidates - S_tar - we draw samples from this population
-        unselected_ids = np.arange(n_samples)
-        unselected_ids = np.delete(unselected_ids, centers[0:i])
-        # solution candidates - S_solution
-        solution_ids = np.copy(unselected_ids)
-        n_used_ref = 0
-        while (n_used_ref < n_samples) and (solution_ids.shape[0] > 1):
-            # sample a batch from S_ref (for init, S_ref = X)
-            idx_ref = np.random.choice(unselected_ids, size=batchsize, replace=True)
-            ci_scale = math.sqrt((2 * math.log(1.0 / delta)) / (n_used_ref + batchsize))
-            for j in solution_ids:
-                # look at distances from this point to a random subset (not whole set!)
-                d = cdist(
-                    X[idx_ref, :], X[j, :].reshape(1, -1), metric=dist_func
-                ).squeeze()
-                tmp_delta = d - d_nearest[idx_ref]
-                g = np.where(tmp_delta > 0, 0, tmp_delta)  #
-
-                td = np.sum(g)
-                mu_x[j] = ((n_used_ref * mu_x[j]) + td) / (n_used_ref + batchsize)
-                sigma_x[j] = np.std(g)
-
-            # Remove pts that are unlikely to be a solution
-            C_x = ci_scale * sigma_x
-            ucb = mu_x + C_x
-
-            # check if LCB of target is <= UCB of current best
-            lcb_target = mu_x - C_x
-            ucb_best = ucb.min()
-            solution_ids = np.where(lcb_target <= ucb_best)[0]
-
-            # clean up any center idx that crept in...
-            for ic in centers:
-                if ic in solution_ids:
-                    solution_ids = np.delete(solution_ids, ic)
-
-            n_used_ref = n_used_ref + batchsize
-
-        # finish search over the remaining candidates
-        if verbose:
-            print(
-                f"Final eval with candidates = {solution_ids.shape[0]}"
-            )  # , {solution_ids}")
-        if solution_ids.shape[0] == 1:
-            # save the single sample as a medoid 
-            centers[i] = solution_ids  # probably a type error
-            d = cdist(X, X[solution_ids, :].reshape(1, -1), metric=dist_func).squeeze()
-            d_best = np.copy(d).reshape(-1, 1)
-        else:  # this is fastPam build - with far fewer pts to evaluate
-            centers[i], d_best = search_singles(X, solution_ids, dist_func, d_nearest)
-        D = np.concatenate((D, d_best), axis=1)
-        print("\t updated centers - ", centers)
-
-    return centers
-
-
-def _swap_bandit(X, centers, dist_func, max_iter, tol, verbose):
-    from itertools import product
-
-    """ BANDIT SWAP - improve medoids after initialization
-        Recast as a stochastic estimation problem
-        Run time O(nlogn)
-        https://arxiv.org/pdf/2006.06856.pdf
-    """
-    done = False
-    n_samples = X.shape[0]
-    n_clusters = len(centers)
-    current_iteration = 1
-
-    batchsize = 100
-    delta = 1.0 / (1e3 * n_samples)  # p 5 'Algorithmic details'
-
-    while not done and (current_iteration < max_iter):
-
-        # initialize mu and sigma
-        mu_x = np.zeros((n_samples, n_clusters))
-        sigma_x = np.zeros((n_samples, n_clusters))
-
-        done = True  # let's be optimistic we won't find a swap
-        d = cdist(X, X[centers, :], metric=dist_func)
-        # cache nearest (D) and second nearest (E) distances to medoids
-        tmp = np.partition(d, 1)
-        D = tmp[:, 0]
-        E = tmp[:, 1]
-
-        unselected_ids = np.arange(n_samples)
-        unselected_ids = np.delete(unselected_ids, centers)
-
-        # this needs to be the product of k x unselected_ids
-        swap_pairs = np.array(
-            list(product(unselected_ids, range(n_clusters))), dtype="int"
-        )
-
-        n_used_ref = 0
-        while (n_used_ref < n_samples) and (swap_pairs.shape[0] > 1):
-            # sample a batch from S_ref (for init, S_ref = X)
-            idx_ref = np.random.choice(unselected_ids, size=batchsize, replace=True)
-
-            ci_scale = math.sqrt((2 * math.log(1.0 / delta)) / (n_used_ref + batchsize))
-            for a_swap in swap_pairs:
-                h = a_swap[0]
-                i = a_swap[1]
-
-                d_ji = d[:, i]
-
-                # distances from candidate medoid to ref pts
-                d_jh = cdist(
-                    X[idx_ref, :], X[h, :].reshape(1, -1), metric=dist_func
-                ).squeeze()
-
-                # calculate K_jih
-                K_jih = np.zeros(batchsize)
-                diff_ji = d_ji[idx_ref] - D[idx_ref]
-                idx = np.where(diff_ji > 0)
-
-                diff_jh = d_jh - D[idx_ref]
-                K_jih[idx] = np.minimum(diff_jh[idx], 0)
-
-                idx = np.where(diff_ji == 0)
-                K_jih[idx] = np.minimum(d_jh[idx], E[idx]) - D[idx]
-
-                # baseline update of mu and sigma
-                mu_x[h, i] = ((n_used_ref * mu_x[h, i]) + np.sum(K_jih)) / (
-                    n_used_ref + batchsize
-                )
-                sigma_x[h, i] = np.std(K_jih)
-
-                # updates based on welford's algorithm
-                # var = sigma_x[h, i]**2 * n_used_ref
-                # existingAggregate = (n_used_ref, mu_x[h, i], var)
-                # updatedAggregate = update(existingAggregate, K_jih)
-                # mu_x[h, i], var, var_sample = finalize(updatedAggregate)
-                # sigma_x[h, i] = np.sqrt(var)
-
-            # downseslect mu and sigma to match candidate pairs
-            # print("debug unravel - ", swap_pairs.shape)
-            flat_indices = np.ravel_multi_index(
-                (swap_pairs[:, 0], swap_pairs[:, 1]), (n_samples, n_clusters)
-            )
-            tmp_mu = mu_x.flatten()[flat_indices]
-            tmp_sigma = sigma_x.flatten()[flat_indices]
-            C_x = ci_scale * tmp_sigma
-
-            # Remove pts that cannot be a solution - in terms of potential reward
-            ucb = tmp_mu + C_x
-            idx = np.argmin(ucb)
-            ucb_best = ucb.min()
-
-            # this is the approach written up in paper
-            # idx = np.argmin(tmp_mu)
-            # mu_y = tmp_mu[idx]
-            # sigma_y = tmp_sigma[idx]
-            # C_y = ci_scale * sigma_y
-            # ucb_best = mu_y + C_y
-
-            # check if LCB of target is <= UCB of current best
-            lcb_target = tmp_mu - C_x
-
-            # tmp_ids = np.where(lcb_target <= ucb_best)[0]
-            tmp_ids = np.where(lcb_target <= ucb_best)[0]
-            swap_pairs = swap_pairs[tmp_ids]
-            print("\tremaining candidates - ", tmp_ids.shape[0])  # , tmp_ids)
-
-            n_used_ref = n_used_ref + batchsize
-        #
-        # with reduced number of candidates - run PAM swap
-        # TODO - unify full swaps - like was done with search_singles
-        #
-        print(
-            f"Entering swap with {swap_pairs.shape[0]} candidates...pts used = {n_used_ref}"
-        )
-        # print(swap_pairs.T)
-        Tih_min = float("inf")
-
-        done = True  # let's be optimistic we won't find a swap
-        # for i in range(n_clusters):
-        for a_swap in swap_pairs:
-            h = a_swap[0]
-            i = a_swap[1]
-            d_ji = d[:, i]
-            # for h in solution_ids:
-            d_jh = cdist(X, X[h, :].reshape(1, -1), metric=dist_func).squeeze()
-
-            # calculate K_jih
-            K_jih = np.zeros_like(D)
-            # if d_ji > D:
-            #    Kjih = min(d(j, h) − Dj, 0)
-            diff_ji = d_ji - D
-            idx = np.where(diff_ji > 0)
-
-            # K_jih[idx] = min(diff_jh[idx], 0)
-            diff_jh = d_jh - D
-            K_jih[idx] = np.minimum(diff_jh[idx], 0)
-
-            # if d_ji = Dj:
-            #    Kjih = min(d(j, h), Ej) − Dj
-            idx = np.where(diff_ji == 0)
-            K_jih[idx] = np.minimum(d_jh[idx], E[idx]) - D[idx]
-
-            Tih = np.sum(K_jih)
-
-            if Tih < Tih_min:
-                Tih_min = Tih
-                i_swap = i
-                h_swap = h
-        # execute the swap
-        # if Tih_min < 0:
-        if Tih_min < 0 and abs(Tih_min) > tol:
-            if verbose:
-                print("\tSwapped - ", centers[i_swap], h_swap, Tih_min)
-            done = False  # sorry we found a swap
-            centers[i_swap] = h_swap
-            print("Centers after swap - ", centers)
-        else:
-            done = True
-            print("\tNO Swap - ", i_swap, h_swap, Tih_min)
-        # our best swap would degrade the clustering (min Tih > 0)
-        current_iteration = current_iteration + 1
-    return centers
->>>>>>> de19824c
-
 
 def _swap_pam(X, centers, dist_func, max_iter, tol, verbose):
     done = False
@@ -495,22 +174,6 @@
     return np.sqrt(np.sum((data1 - data2) ** 2))
 
 
-<<<<<<< HEAD
-# def _assign_pts_to_medoids(X, centers_id, dist_func):
-#     dist_mat = cdist(X, X[centers_id, :], metric=dist_func)
-#     members = np.argmin(dist_mat, axis=1)
-#     return members, dist_mat
-
-
-# def _loss(x, dist_func):
-#     D = squareform(pdist(x, metric=dist_func))
-#     loss = np.sum(D, axis=1)
-#     id = np.argmin(loss)
-#     return id, loss
-
-
-=======
->>>>>>> de19824c
 def _get_cost(X, centers_id, dist_func):
     """Return total cost and cost of each cluster"""
     dist_mat = np.zeros((len(X), len(centers_id)))
@@ -723,11 +386,7 @@
         if init_medoids == "build":
             init_ids = _init_pam_build(X, n_clusters, dist_func)
         elif init_medoids == "bandit":
-<<<<<<< HEAD
             init_ids = self._init_bandit_build(X, n_clusters, dist_func, verbose)
-=======
-            init_ids = _init_bandit_build(X, n_clusters, dist_func, verbose)
->>>>>>> de19824c
         else:
             init_ids = _get_random_centers(n_clusters, n_samples)
             # init_ids = [81, 593, 193, 22]
@@ -748,11 +407,7 @@
         #        elif self.swap_medoids:
         #            raise NotImplementedError()
         elif swap_medoids == "bandit":
-<<<<<<< HEAD
             centers = self._swap_bandit(X, init_ids, dist_func, max_iter, tol, verbose)
-=======
-            centers = _swap_bandit(X, init_ids, dist_func, max_iter, tol, verbose)
->>>>>>> de19824c
             members, costs, tot_cost, dist_mat = _get_cost(X, centers, dist_func)
         elif swap_medoids == "pam":
             centers = _swap_pam(X, init_ids, dist_func, max_iter, tol, verbose)
