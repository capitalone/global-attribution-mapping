--- conflicted
+++ resolved
@@ -12,12 +12,8 @@
 
 import matplotlib.pylab as plt
 import numpy as np
-<<<<<<< HEAD
-# from sklearn.metrics import pairwise_distances, silhouette_score
-=======
 import pandas as pd
 from sklearn.metrics import pairwise_distances, silhouette_score
->>>>>>> 77d10b7d
 
 from gam.clustering import KMedoids
 from gam.kendall_tau_distance import mergeSortDistance
@@ -34,12 +30,9 @@
     Args:
         k (int): number of clusters and centroids to form, default=2
         attributions_path (str): path for csv containing local attributions
-<<<<<<< HEAD
-        Bring your own clustering:
-=======
         attributions_df (pd.DataFrame, np.array, list): in-memory dataframe holding local attributions
         feature_labels
->>>>>>> 77d10b7d
+        Bring your own clustering:
         cluster_method: None, or callable, default=None
             None - use GAM library routines for k-medoids clustering
             callable - user provided external function to perform clustering
@@ -97,26 +90,21 @@
                 distance
             )  # assume this is  metric listed in pairwise.PAIRWISE_DISTANCE_FUNCTIONS
 
-<<<<<<< HEAD
         self.scoring_method = scoring_method
         self.init_medoids = init_medoids
         self.swap_medoids = swap_medoids
 
-=======
->>>>>>> 77d10b7d
         self.k = k
         self.max_iter = max_iter
         self.tol = tol
         self.verbose = verbose
 
-<<<<<<< HEAD
         self.attributions = None
         self.use_normalized = use_normalized
         self.clustering_attributions = None
         self.feature_labels = None
 
-=======
->>>>>>> 77d10b7d
+
         self.subpopulations = None
         self.subpopulation_sizes = None
         self.explanations = None
@@ -124,10 +112,9 @@
         self.scoring_method = scoring_method
         self.score = None
 
-<<<<<<< HEAD
         if seed:
             np.random.seed(seed=seed)
-=======
+            
     def _read_df_or_list(self):
         """
         Converts attributions to numpy array and feature labels to a list if a pandas dataframe, numpy array, or list is passed in,
@@ -153,7 +140,6 @@
         else:
             self.attributions = None
             self.feature_labels = None
->>>>>>> 77d10b7d
 
     def _read_local(self):
         """
