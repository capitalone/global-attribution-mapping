"""
Implementation of Spearman's Rho squared as a pairwise distance metric
Base on
http://www.plhyu.com/administrator/components/com_jresearch/files/publications/Mixtures_of_weighted_distance-based_models_for_ranking_data_with_applications_in_political_studies.pdf

TODO:
- add tests
"""

<<<<<<< HEAD
from sklearn.metrics import pairwise_distances, silhouette_score

=======
import numpy as np
>>>>>>> 6f56a935

def spearman_squared_distance(a, b):
    """
    Computes weighted Spearmans's Rho squared distance.  Runs in O(n).  
    Numpy for efficiency.

    Args:
        a, b: 1D numpy arrays of normalized local attributions - e.g. np.sum(a) =1

    Returns:
        distance: float >= 0 - the distance between the two attributions
    """

    order_penalty = (a - b) ** 2
    weight = np.multiply(a, b)

    distance = 1e4 * np.sum(np.multiply(order_penalty, weight))
    return distance


def spearman_squared_distance_legacy(r_1, r_2):
    """
    Computes a weighted Spearman's Rho squared distance. Runs in O(n)

    Args:
        r_1, r_2 (list): list of weighted rankings.
                       Index corresponds to an item and the value is the weight
                       Entries should be positive and sum to 1
                       Example: r_1 = [0.1, 0.2, 0.7]
    Returns: float >= representing the distance between the rankings
    """
    # confirm r_1 and r_2 have same lengths
    if len(r_1) != len(r_2):
        raise ValueError("rankings must contain the same number of elements")
    distance = 0

    for r_1_value, r_2_value in zip(r_1, r_2):
        order_penalty = (r_1_value - r_2_value) ** 2
        weight = r_1_value * r_2_value * 100 * 100
        distance += weight * order_penalty

    return distance


def pairwise_spearman_distance_matrix(rankings):
    D = pairwise_distances(
        self.normalized_attributions, metric=spearman_squared_distance
    )
    return D


def pairwise_spearman_distance_matrix_legacy(rankings):
    """
    Computes a matrix of pairwise distance

    Args:
        rankings (list): each element is a list of weighted rankings (see ktau_weighted_distance)

    Returns: matrix (list of lists) containing pairwise distances
    """
    D = []
    for r_1 in rankings:
        row = []
        for r_2 in rankings:
            distance = spearman_squared_distance(r_1, r_2)
            row.append(distance)
        D.append(row)
    return D<|MERGE_RESOLUTION|>--- conflicted
+++ resolved
@@ -7,12 +7,8 @@
 - add tests
 """
 
-<<<<<<< HEAD
-from sklearn.metrics import pairwise_distances, silhouette_score
-
-=======
+from sklearn.metrics import pairwise_distances
 import numpy as np
->>>>>>> 6f56a935
 
 def spearman_squared_distance(a, b):
     """
